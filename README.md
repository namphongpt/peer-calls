--- conflicted
+++ resolved
@@ -143,30 +143,6 @@
 ## Environment variables
 
 
-<<<<<<< HEAD
-| Variable                                      | Type   | Description                                                                  | Default   |
-|-----------------------------------------------|--------|------------------------------------------------------------------------------|-----------|
-| `PEERCALLS_LOG`                               | csv    | Enables or disables logging for certain modules                              | `-sdp,-ws,-nack,-rtp,-rtcp,-pion:*:trace,-pion:*:debug,-pion:*:info,*` |
-| `PEERCALLS_BASE_URL`                          | string | Base URL of the application                                                  |           |
-| `PEERCALLS_BIND_HOST`                         | string | IP to listen to                                                              | `0.0.0.0` |
-| `PEERCALLS_BIND_PORT`                         | int    | Port to listen to                                                            | `3000`    |
-| `PEERCALLS_TLS_CERT`                          | string | Path to TLS PEM certificate. If set will enable TLS                          |           |
-| `PEERCALLS_TLS_KEY`                           | string | Path to TLS PEM cert key. If set will enable TLS                             |           |
-| `PEERCALLS_STORE_TYPE`                        | string | Can be `memory` or `redis`                                                   | `memory`  |
-| `PEERCALLS_STORE_REDIS_HOST`                  | string | Hostname of Redis server                                                     |           |
-| `PEERCALLS_STORE_REDIS_PORT`                  | int    | Port of Redis server                                                         |           |
-| `PEERCALLS_STORE_REDIS_PREFIX`                | string | Prefix for Redis keys. Suggestion: `peercalls`                               |           |
-| `PEERCALLS_NETWORK_TYPE`                      | string | Can be `mesh` or `sfu`. Setting to SFU will make the server the main peer    | `mesh`    |
-| `PEERCALLS_NETWORK_SFU_INTERFACES`            | csv    | List of interfaces to use for ICE candidates, uses all available when empty  |           |
-| `PEERCALLS_NETWORK_SFU_JITTER_BUFFER`         | bool   | Set to `true` to enable the use of Jitter Buffer                             | `false`   |
-| `PEERCALLS_NETWORK_SFU_TRANSPORT_LISTEN_ADDR` | string | When set, will listen for external RTP, Data and Metadata UDP streams        |           |
-| `PEERCALLS_NETWORK_SFU_TRANSPORT_LISTEN_NODES`| csv    | When set, will transmit media and data to designated `host:port`(s).         |           |
-| `PEERCALLS_ICE_SERVER_URLS`                   | csv    | List of ICE Server URLs                                                      |           |
-| `PEERCALLS_ICE_SERVER_AUTH_TYPE`              | string | Can be empty or `secret` for coturn `static-auth-secret` config option.      |           |
-| `PEERCALLS_ICE_SERVER_SECRET`                 | string | Secret for coturn                                                            |           |
-| `PEERCALLS_ICE_SERVER_USERNAME`               | string | Username for coturn                                                          |           |
-| `PEERCALLS_PROMETHEUS_ACCESS_TOKEN`           | string | Access token for prometheus `/metrics` URL                                   |           |
-=======
 | Variable                             | Type   | Description                                                                  | Default   |
 |--------------------------------------|--------|------------------------------------------------------------------------------|-----------|
 | `PEERCALLS_LOG`                      | csv    | Enables or disables logging for certain modules                              | `-sdp,-ws,-nack,-rtp,-rtcp,-pion:*:trace,-pion:*:debug,-pion:*:info,*` |
@@ -185,6 +161,8 @@
 | `PEERCALLS_NETWORK_SFU_PROTOCOLS`    | csv    | Can be `udp4`, `udp6`, `tcp4` or `tcp6`                                      | `udp4,udp6` |
 | `PEERCALLS_NETWORK_SFU_TCP_BIND_ADDR`| string | ICE TCP bind address. By default listens on all interfaces.                  |           |
 | `PEERCALLS_NETWORK_SFU_TCP_LISTEN_PORT`| int  | ICE TCP listen port. By default uses a random port.                          | `0`       |
+| `PEERCALLS_NETWORK_SFU_TRANSPORT_LISTEN_ADDR` | string | When set, will listen for external RTP, Data and Metadata UDP streams |           |
+| `PEERCALLS_NETWORK_SFU_TRANSPORT_LISTEN_NODES`| csv    | When set, will transmit media and data to designated `host:port`(s).  |           |
 | `PEERCALLS_NETWORK_SFU_UDP_PORT_MIN` | int    | Defines ICE UDP range start to use for UDP host candidates.                  | `0`       |
 | `PEERCALLS_NETWORK_SFU_UDP_PORT_MAX` | int    | Defines ICE UDP range end to use for UDP host candidates.                    | `0`       |
 | `PEERCALLS_ICE_SERVER_URLS`          | csv    | List of ICE Server URLs                                                      |           |
@@ -192,7 +170,6 @@
 | `PEERCALLS_ICE_SERVER_SECRET`        | string | Secret for coturn                                                            |           |
 | `PEERCALLS_ICE_SERVER_USERNAME`      | string | Username for coturn                                                          |           |
 | `PEERCALLS_PROMETHEUS_ACCESS_TOKEN`  | string | Access token for prometheus `/metrics` URL                                   |           |
->>>>>>> f17f526f
 
 The default ICE servers in use are:
 
